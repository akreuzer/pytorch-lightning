--- conflicted
+++ resolved
@@ -247,17 +247,10 @@
     pickle.dumps(early_stopping)
 
 
-<<<<<<< HEAD
-def test_model_checkpoint_with_non_string_input(tmpdir):
-    """ Test that None in checkpoint callback is valid and that chkp_path is set correctly """
-=======
 @pytest.mark.parametrize('save_top_k', [-1, 0, 1, 2])
 def test_model_checkpoint_with_non_string_input(tmpdir, save_top_k):
-    """ Test that None in checkpoint callback is valid and that chkp_path is
-        set correctly """
-    tutils.reset_seed()
-
->>>>>>> 42d5cfc3
+    """ Test that None in checkpoint callback is valid and that chkp_path is set correctly """
+
     class CurrentTestModel(LightTrainDataloader, TestModelBase):
         pass
 
